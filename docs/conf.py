# Configuration file for the Sphinx documentation builder.
#
# For the full list of built-in configuration values, see the documentation:
# https://www.sphinx-doc.org/en/master/usage/configuration.html

# -- Project information -----------------------------------------------------
# https://www.sphinx-doc.org/en/master/usage/configuration.html#project-information

import os
import sys
sys.path.insert(0, os.path.abspath('..'))
sys.path.insert(0, os.path.abspath('../..'))

project = 'fluke'
copyright = '2024, Mirko Polato'
author = 'Mirko Polato'
<<<<<<< HEAD
version = '0.2.0'
=======
version = '0.3.0'
>>>>>>> cca2a52a
# release = 'alpha'

# autodoc_mock_imports = ['algorithms'] # Fix the "No module named 'algorithms'" error


# -- General configuration ---------------------------------------------------
# https://www.sphinx-doc.org/en/master/usage/configuration.html#general-configuration

extensions = [
    # 'myst_parser',
    'sphinx.ext.autodoc',
    'sphinx.ext.napoleon',
    'sphinx.ext.intersphinx',
    'sphinx.ext.viewcode',
    'sphinx.ext.mathjax',
    'sphinx.ext.autosummary',
    'sphinx_design',
    'sphinx_tags',
    'sphinx_copybutton',
    'sphinx_inline_tabs',
    # 'nbsphinx',
    'myst_nb'
    # 'sphinx_autodoc_typehints'
]

myst_enable_extensions = ["colon_fence"]
# autodoc_typehints = "description"
templates_path = ['_templates']
exclude_patterns = ['_build', 'Thumbs.db', '.DS_Store']
autodoc_inherit_docstrings = False
tags_create_tags = True
tags_extension = ['rst', 'md']
tags_create_badges = True
nb_number_source_lines = True
nb_remove_code_outputs = True

intersphinx_mapping = {
    'python': ('https://docs.python.org/3', None),
    'numpy': ('https://numpy.org/doc/stable/', None),
    'scipy': ('https://docs.scipy.org/doc/scipy/', None),
    # 'matplotlib': ('http://matplotlib.org/stable', None),
    'torch': ("https://pytorch.org/docs/master/", None),
    'torchvision': ("https://pytorch.org/vision/stable/", None)
}

# -- Options for HTML output -------------------------------------------------
# https://www.sphinx-doc.org/en/master/usage/configuration.html#options-for-html-output

html_theme = 'shibuya'
html_static_path = ['_static']
suppress_warnings = ["config.cache"]

html_context = {
    "source_type": "github",
    "source_user": "makgyver",
    "source_repo": "fluke",
    "source_version": "main",  # Optional
    "source_docs_path": "/docs/",  # Optional
}

ISSUE_URL = "https://github.com/makgyver/fluke/issues/new" + \
    "?assignees=&labels=&projects=&template={}.md&title="
html_theme_options = {
    # "globaltoc_expand_depth": 1,
    # "toctree_collapse": True
    # "toctree_titles_only": True
    "nav_links": [
        {
            "title": "Tutorials",
            "url": "tutorials",
            "children": [
                {
                    "title": "Run fluke",
                    "url": "examples/run",
                    "summary": "Use fluke out of the box"
                },
                {
                    "title": "Add an FL algorithm",
                    "url": "examples/tutorials/fluke_custom_alg",
                    "summary": "Create your own FL algorithm"
                },
                {
                    "title": "Custom dataset in fluke",
                    "url": "examples/tutorials/fluke_custom_dataset",
                    "summary": "Use a custom dataset in a FL experiment"
                },
                {
                    "title": "Custom model in fluke",
                    "url": "examples/tutorials/fluke_custom_nn",
                    "summary": "Use a custom model in a FL experiment"
                }
            ]
        },
        {
            "title": "Help us",
            "url": "helpus",
            "children": [
                {
                    "title": "Report a bug",
                    "url": ISSUE_URL.format("bug_report"),
                    "summary": "Help us to improve fluke"
                },
                {
                    "title": "Request a feature",
                    "url": ISSUE_URL.format("feature_request"),
                    "summary": "Tell us what you need"
                },
                {
                    "title": "Contribute",
                    "url": "https://github.com/makgyver/fluke/pulls",
                    "summary": "Join the development team"
                }
            ]
        }
    ]
}<|MERGE_RESOLUTION|>--- conflicted
+++ resolved
@@ -14,11 +14,7 @@
 project = 'fluke'
 copyright = '2024, Mirko Polato'
 author = 'Mirko Polato'
-<<<<<<< HEAD
-version = '0.2.0'
-=======
 version = '0.3.0'
->>>>>>> cca2a52a
 # release = 'alpha'
 
 # autodoc_mock_imports = ['algorithms'] # Fix the "No module named 'algorithms'" error
