"""Implementation of the FedProto [FedProto22]_ algorithm.

References:
    .. [FedProto22] Yue Tan, Guodong Long, Lu Liu, Tianyi Zhou, Qinghua Lu, Jing Jiang, Chengqi
       Zhang. FedProto: Federated Prototype Learning across Heterogeneous Clients. In AAAI (2022).
       URL: https://arxiv.org/abs/2105.00243
"""
<<<<<<< HEAD
import torch
from torch.nn import Module
from typing import Iterable
=======
import sys
>>>>>>> cca2a52a
from collections import defaultdict
from copy import deepcopy
from typing import Any, Iterable

import torch
from torch.nn import Module

sys.path.append(".")
sys.path.append("..")

from ..client import PFLClient  # NOQA
from ..comm import Message  # NOQA
from ..data import FastDataLoader  # NOQA
from ..evaluation import Evaluator  # NOQA
from ..nets import EncoderHeadNet  # NOQA
from ..server import Server  # NOQA
from ..utils import OptimizerConfigurator, clear_cache  # NOQA
from . import PersonalizedFL  # NOQA

__all__ = [
    "FedProtoModel",
    "FedProtoClient",
    "FedProtoServer",
    "FedProto"
]


class FedProtoModel(Module):
    def __init__(self,
                 model: EncoderHeadNet,
                 prototypes: dict[int, torch.Tensor],
                 device: torch.device):
        super().__init__()
        self.model: EncoderHeadNet = model
        self.prototypes: dict[int, torch.Tensor] = prototypes
        self.num_classes: int = len(prototypes)
        self.device: torch.device = device

    @torch.no_grad()
    def forward(self, x: torch.Tensor) -> torch.Tensor:
        mse_loss = torch.nn.MSELoss()
        Z = self.model.forward_encoder(x)
        output = float('inf') * torch.ones(x.shape[0], self.num_classes).to(self.device)
        for i, r in enumerate(Z):
            for j, proto in self.prototypes.items():
                # CHECKME: is the following lines necessary?
                if proto is not None and type(proto) is not type([]):
                    output[i, j] = mse_loss(r, proto)
                else:
                    output[i, j] = float('inf')

        # Return the negative of the distance so
        # to compute the argmax to get the closest prototype
        return -output


class FedProtoClient(PFLClient):

    def __init__(self,
                 index: int,
                 model: Module,
                 train_set: FastDataLoader,
                 test_set: FastDataLoader,
                 optimizer_cfg: OptimizerConfigurator,
                 loss_fn: torch.nn.Module,
                 local_epochs: int,
                 n_protos: int,
                 lam: float,
<<<<<<< HEAD
                 **kwargs):
=======
                 **kwargs: dict[str, Any]):
>>>>>>> cca2a52a
        super().__init__(index=index, model=model, train_set=train_set,
                         test_set=test_set, optimizer_cfg=optimizer_cfg, loss_fn=loss_fn,
                         local_epochs=local_epochs, **kwargs)
        self.hyper_params.update(
            n_protos=n_protos,
            lam=lam
        )
        self.model = self.personalized_model
        self.prototypes = {i: None for i in range(self.hyper_params.n_protos)}
        self.global_protos = None

    def receive_model(self) -> None:
        msg = self.channel.receive(self, self.server, msg_type="model")
        self.global_protos = msg.payload

    def send_model(self):
        self.channel.send(Message(self.prototypes, "model", self), self.server)

    def _update_protos(self, protos: Iterable[torch.Tensor]) -> None:
        for label, prts in protos.items():
            self.prototypes[label] = torch.sum(torch.vstack(prts), dim=0) / len(prts)

    def fit(self, override_local_epochs: int = 0) -> float:
        epochs: int = (override_local_epochs if override_local_epochs
                       else self.hyper_params.local_epochs)

        self.model.train()
        self.model.to(self.device)

        if self.optimizer is None:
            self.optimizer, self.scheduler = self.optimizer_cfg(self.model)

        mse_loss = torch.nn.MSELoss()
        protos = defaultdict(list)
        running_loss = 0.0
        for _ in range(epochs):
            for _, (X, y) in enumerate(self.train_set):
                X, y = X.to(self.device), y.to(self.device)
                self.optimizer.zero_grad()
                Z = self.model.forward_encoder(X)
                y_hat = self.model.forward_head(Z)
                loss = self.hyper_params.loss_fn(y_hat, y)

                if self.server.rounds > 0:  # this is actually illegal in fluke :)
                    proto_new = deepcopy(Z.detach())
                    for i, yy in enumerate(y):
                        y_c = yy.item()
                        if self.global_protos[y_c] is not None:
                            proto_new[i, :] = self.global_protos[y_c].data
                        else:
                            proto_new[i, :] = torch.zeros_like(proto_new[i, :])
                    loss += self.hyper_params.lam * mse_loss(proto_new, Z)

                for i, yy in enumerate(y):
                    y_c = yy.item()
                    protos[y_c].append(Z[i, :].detach().data)

                # for label in range(self.hyper_params.n_protos):
                #     ids = y == label
                #     if ids.sum() > 0:
                #         protos[label].append(Z[ids, :].detach().data)

                loss.backward()
                self.optimizer.step()
                running_loss += loss.item()
            self.scheduler.step()

        running_loss /= (epochs * len(self.train_set))
        self.model.to("cpu")
        clear_cache()
        self._update_protos(protos)
        return running_loss

    def evaluate(self, evaluator: Evaluator, test_set: FastDataLoader) -> dict[str, float]:
        if test_set is not None and self.prototypes[0] is not None:
            model = FedProtoModel(self.model, self.prototypes, self.device)
            return evaluator.evaluate(self._last_round, model, test_set)
        return {}

    def finalize(self) -> None:
        self.fit()


class FedProtoServer(Server):

    def __init__(self,
                 model: Module,
<<<<<<< HEAD
                 test_data: FastDataLoader,
                 clients: Iterable[PFLClient],
                 eval_every: int = 1,
=======
                 test_set: FastDataLoader,
                 clients: Iterable[PFLClient],
>>>>>>> cca2a52a
                 weighted: bool = True,
                 n_protos: int = 10):
        super().__init__(model=None, test_set=None, clients=clients, weighted=weighted)
        self.hyper_params.update(n_protos=n_protos)
        self.prototypes = [None for _ in range(self.hyper_params.n_protos)]

    def broadcast_model(self, eligible: Iterable[PFLClient]) -> None:
        # This funciton broadcasts the prototypes to the clients
        self.channel.broadcast(Message(self.prototypes, "model", self), eligible)

    def get_client_models(self, eligible: Iterable[PFLClient], state_dict: bool = False):
        return [self.channel.receive(self, client, "model").payload for client in eligible]

    @torch.no_grad()
    def aggregate(self, eligible: Iterable[PFLClient]) -> None:
        # Recieve models from clients, i.e., the prototypes
        clients_protos = self.get_client_models(eligible)

        # Group by label
        label_protos = {i: [protos[i] for protos in clients_protos if protos[i] is not None]
                        for i in range(self.hyper_params.n_protos)}

        # Aggregate prototypes
        for label, protos in label_protos.items():
            if protos:
                self.prototypes[label] = torch.sum(torch.stack(protos), dim=0) / len(protos)


class FedProto(PersonalizedFL):

    def get_client_class(self) -> PFLClient:
        return FedProtoClient

    def get_server_class(self) -> Server:
        return FedProtoServer<|MERGE_RESOLUTION|>--- conflicted
+++ resolved
@@ -5,13 +5,7 @@
        Zhang. FedProto: Federated Prototype Learning across Heterogeneous Clients. In AAAI (2022).
        URL: https://arxiv.org/abs/2105.00243
 """
-<<<<<<< HEAD
-import torch
-from torch.nn import Module
-from typing import Iterable
-=======
 import sys
->>>>>>> cca2a52a
 from collections import defaultdict
 from copy import deepcopy
 from typing import Any, Iterable
@@ -80,11 +74,7 @@
                  local_epochs: int,
                  n_protos: int,
                  lam: float,
-<<<<<<< HEAD
-                 **kwargs):
-=======
                  **kwargs: dict[str, Any]):
->>>>>>> cca2a52a
         super().__init__(index=index, model=model, train_set=train_set,
                          test_set=test_set, optimizer_cfg=optimizer_cfg, loss_fn=loss_fn,
                          local_epochs=local_epochs, **kwargs)
@@ -172,14 +162,8 @@
 
     def __init__(self,
                  model: Module,
-<<<<<<< HEAD
-                 test_data: FastDataLoader,
-                 clients: Iterable[PFLClient],
-                 eval_every: int = 1,
-=======
                  test_set: FastDataLoader,
                  clients: Iterable[PFLClient],
->>>>>>> cca2a52a
                  weighted: bool = True,
                  n_protos: int = 10):
         super().__init__(model=None, test_set=None, clients=clients, weighted=weighted)
