"""Implementation of the [FedRep21]_ algorithm.

References:
    .. [FedRep21] Liam Collins, Hamed Hassani, Aryan Mokhtari, and Sanjay Shakkottai.
       Exploiting shared representations for personalized federated learning. In ICML (2021).
       URL: https://arxiv.org/abs/2102.07078
"""
<<<<<<< HEAD
import torch
from typing import Any, Callable, Iterable
=======
>>>>>>> cca2a52a
import sys
from typing import Any, Iterable

import torch

sys.path.append(".")
sys.path.append("..")

from ..algorithms import PersonalizedFL  # NOQA
from ..client import PFLClient  # NOQA
from ..comm import Message  # NOQA
from ..data import FastDataLoader  # NOQA
from ..nets import EncoderGlobalHeadLocalNet, EncoderHeadNet  # NOQA
from ..server import Server  # NOQA
from ..utils import OptimizerConfigurator, clear_cache  # NOQA
from ..utils.model import safe_load_state_dict  # NOQA

__all__ = [
    "FedRepClient",
    "FedRepServer",
    "FedRep"
]

# https://arxiv.org/abs/2102.07078


class FedRepClient(PFLClient):

    def __init__(self,
                 index: int,
                 model: EncoderHeadNet,
                 train_set: FastDataLoader,
                 test_set: FastDataLoader,
                 optimizer_cfg: OptimizerConfigurator,
                 loss_fn: torch.nn.Module,
                 local_epochs: int = 3,
                 tau: int = 3,
<<<<<<< HEAD
                 **kwargs):
=======
                 **kwargs: dict[str, Any]):
>>>>>>> cca2a52a
        super().__init__(index=index, model=EncoderGlobalHeadLocalNet(model), train_set=train_set,
                         test_set=test_set, optimizer_cfg=optimizer_cfg, loss_fn=loss_fn,
                         local_epochs=local_epochs, **kwargs)
        self.pers_optimizer = None
        self.pers_scheduler = None
        self.hyper_params.update(tau=tau)

    def fit(self, override_local_epochs: int = 0) -> float:
        epochs = override_local_epochs if override_local_epochs else self.hyper_params.local_epochs
        self.model.train()
        self.model.to(self.device)

        # update head layers
        for parameter in self.model.get_local().parameters():
            parameter.requires_grad = True
        for parameter in self.model.get_global().parameters():
            parameter.requires_grad = False

        if self.pers_optimizer is None:
            self.pers_optimizer, self.pers_scheduler = self.optimizer_cfg(self.model.get_local())

        running_loss = 0.0
        for _ in range(epochs):
            for _, (X, y) in enumerate(self.train_set):
                X, y = X.to(self.device), y.to(self.device)
                self.pers_optimizer.zero_grad()
                y_hat = self.model(X)
                loss = self.hyper_params.loss_fn(y_hat, y)
                loss.backward()
                self.pers_optimizer.step()
                running_loss += loss.item()
            self.pers_scheduler.step()

        # update encoder layers
        for parameter in self.model.get_local().parameters():
            parameter.requires_grad = False
        for parameter in self.model.get_global().parameters():
            parameter.requires_grad = True

        if self.optimizer is None:
            self.optimizer, self.scheduler = self.optimizer_cfg(self.model.get_global())

        for _ in range(self.hyper_params.tau):
            for _, (X, y) in enumerate(self.train_set):
                X, y = X.to(self.device), y.to(self.device)
                self.optimizer.zero_grad()
                y_hat = self.model(X)
                loss = self.hyper_params.loss_fn(y_hat, y)
                loss.backward()
                self.optimizer.step()
            self.scheduler.step()

        running_loss /= (epochs * len(self.train_set))
        self.model.to("cpu")
        clear_cache()
        return running_loss

    def send_model(self):
        self.channel.send(Message(self.model.get_global(), "model", self), self.server)

    def receive_model(self) -> None:
        if self.model is None:
            self.model = self.personalized_model
        msg = self.channel.receive(self, self.server, msg_type="model")
        safe_load_state_dict(self.model.get_global(), msg.payload.state_dict())


class FedRepServer(Server):

    def __init__(self,
                 model: torch.nn.Module,
<<<<<<< HEAD
                 test_data: FastDataLoader,  # test_data is not used
                 clients: Iterable[PFLClient],
                 eval_every: int = 1,
=======
                 test_set: FastDataLoader,  # test_set is not used
                 clients: Iterable[PFLClient],
>>>>>>> cca2a52a
                 weighted: bool = False):
        super().__init__(model=model, test_set=None, clients=clients, weighted=weighted)


class FedRep(PersonalizedFL):

    def get_client_class(self) -> PFLClient:
        return FedRepClient

    def get_server_class(self) -> Server:
        return FedRepServer<|MERGE_RESOLUTION|>--- conflicted
+++ resolved
@@ -5,11 +5,6 @@
        Exploiting shared representations for personalized federated learning. In ICML (2021).
        URL: https://arxiv.org/abs/2102.07078
 """
-<<<<<<< HEAD
-import torch
-from typing import Any, Callable, Iterable
-=======
->>>>>>> cca2a52a
 import sys
 from typing import Any, Iterable
 
@@ -47,11 +42,7 @@
                  loss_fn: torch.nn.Module,
                  local_epochs: int = 3,
                  tau: int = 3,
-<<<<<<< HEAD
-                 **kwargs):
-=======
                  **kwargs: dict[str, Any]):
->>>>>>> cca2a52a
         super().__init__(index=index, model=EncoderGlobalHeadLocalNet(model), train_set=train_set,
                          test_set=test_set, optimizer_cfg=optimizer_cfg, loss_fn=loss_fn,
                          local_epochs=local_epochs, **kwargs)
@@ -123,14 +114,8 @@
 
     def __init__(self,
                  model: torch.nn.Module,
-<<<<<<< HEAD
-                 test_data: FastDataLoader,  # test_data is not used
-                 clients: Iterable[PFLClient],
-                 eval_every: int = 1,
-=======
                  test_set: FastDataLoader,  # test_set is not used
                  clients: Iterable[PFLClient],
->>>>>>> cca2a52a
                  weighted: bool = False):
         super().__init__(model=model, test_set=None, clients=clients, weighted=weighted)
 
