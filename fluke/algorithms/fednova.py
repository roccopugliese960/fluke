"""Implementation of the [FedNova21]_ algorithm.

References:
    .. [FedNova21] Jianyu Wang, Qinghua Liu, Hao Liang, Gauri Joshi, and H. Vincent Poor.
       Tackling the Objective Inconsistency Problem in Heterogeneous Federated Optimization.
       In NeurIPS 2020. URL: https://arxiv.org/abs/2007.07481
"""
<<<<<<< HEAD
import torch
from typing import Iterable
from copy import deepcopy
=======
>>>>>>> cca2a52a
import sys
from copy import deepcopy
from typing import Any, Iterable

import torch

sys.path.append(".")
sys.path.append("..")

from ..algorithms import CentralizedFL  # NOQA
from ..client import Client  # NOQA
from ..comm import Message  # NOQA
from ..data import FastDataLoader  # NOQA
from ..server import Server  # NOQA
from ..utils import OptimizerConfigurator  # NOQA
from ..utils.model import STATE_DICT_KEYS_TO_IGNORE  # NOQA

__all__ = [
    "FedNovaClient",
    "FedNovaServer",
    "FedNova"
]


class FedNovaClient(Client):

    def __init__(self,
                 index: int,
                 train_set: FastDataLoader,
                 test_set: FastDataLoader,
                 optimizer_cfg: OptimizerConfigurator,
                 loss_fn: torch.nn.Module,
                 local_epochs: int,
<<<<<<< HEAD
                 **kwargs):
=======
                 **kwargs: dict[str, Any]):
>>>>>>> cca2a52a
        super().__init__(index=index, train_set=train_set, test_set=test_set,
                         optimizer_cfg=optimizer_cfg, loss_fn=loss_fn, local_epochs=local_epochs,
                         **kwargs)
        self.tau = 0

    def _get_momentum(self):
        if self.optimizer is None:
            if "momentum" in self.optimizer_cfg.optimizer_kwargs:
                return self.optimizer_cfg.optimizer_kwargs["momentum"]
            else:
                return 0
        else:
            return self.optimizer.param_groups[0]["momentum"]

    def fit(self, override_local_epochs: int = 0) -> float:
        super().fit(override_local_epochs)
        self.tau += self.hyper_params.local_epochs * self.train_set.n_batches
        rho = self._get_momentum()
        self.a = (self.tau - rho * (1.0 - pow(rho, self.tau)) / (1.0 - rho)) / (1.0 - rho)
        self.channel.send(Message(self.a, "local_a", self), self.server)


class FedNovaServer(Server):

    @torch.no_grad()
    def aggregate(self, eligible: Iterable[Client]) -> None:
        clients_sd = self.get_client_models(eligible)
        weights = self._get_client_weights(eligible)
        a_i = [
            self.channel.receive(self, client, "local_a").payload
            for client in eligible
        ]

        coeff = sum([a_i[i] * weights[i] for i in range(len(eligible))])
        avg_model_sd = deepcopy(self.model.state_dict())
        for key in self.model.state_dict().keys():
            if key.endswith(STATE_DICT_KEYS_TO_IGNORE):
                # avg_model_sd[key] = clients_sd[0][key].clone()
                avg_model_sd[key] = self.model.state_dict()[key].clone()
                continue

            for i, client_sd in enumerate(clients_sd):
                avg_model_sd[key] += coeff * weights[i] * \
                    torch.true_divide(client_sd[key] - avg_model_sd[key], a_i[i])

        self.model.load_state_dict(avg_model_sd)


class FedNova(CentralizedFL):

    def get_client_class(self) -> Client:
        return FedNovaClient

    def get_server_class(self) -> Server:
        return FedNovaServer<|MERGE_RESOLUTION|>--- conflicted
+++ resolved
@@ -5,12 +5,6 @@
        Tackling the Objective Inconsistency Problem in Heterogeneous Federated Optimization.
        In NeurIPS 2020. URL: https://arxiv.org/abs/2007.07481
 """
-<<<<<<< HEAD
-import torch
-from typing import Iterable
-from copy import deepcopy
-=======
->>>>>>> cca2a52a
 import sys
 from copy import deepcopy
 from typing import Any, Iterable
@@ -44,11 +38,7 @@
                  optimizer_cfg: OptimizerConfigurator,
                  loss_fn: torch.nn.Module,
                  local_epochs: int,
-<<<<<<< HEAD
-                 **kwargs):
-=======
                  **kwargs: dict[str, Any]):
->>>>>>> cca2a52a
         super().__init__(index=index, train_set=train_set, test_set=test_set,
                          optimizer_cfg=optimizer_cfg, loss_fn=loss_fn, local_epochs=local_epochs,
                          **kwargs)
